--- conflicted
+++ resolved
@@ -131,7 +131,6 @@
 		"Pull and sync products from Shopify, including variants"
 		from shopify_integration.products import sync_items_from_shopify
 
-<<<<<<< HEAD
 		frappe.enqueue(
 			method=sync_items_from_shopify,
 			queue="long",
@@ -139,8 +138,6 @@
 			**{"shop_name": self.name}
 		)
 
-=======
->>>>>>> a51478ba
 	@frappe.whitelist()
 	def sync_payouts(self, start_date: str = str()):
 		"Pull and sync payouts from Shopify Payments transactions"
